--- conflicted
+++ resolved
@@ -31,19 +31,14 @@
 	return false
 }
 
-<<<<<<< HEAD
 func (s *Filter) GetBlacklistedDomains() []string {
 	return []string{}
 }
 
 func (s *Filter) GetVerificationType(address ton.AccountID) VerificationType {
 	return VerificationTypeNone
-=======
-func (s *SpamFilter) IsCollectionBlacklisted(address tongo.AccountID) bool {
-	return false
 }
 
 func (s *SpamFilter) SpamDetector(amount int64, comment string) bool {
 	return false
->>>>>>> f4fd747a
 }